--- conflicted
+++ resolved
@@ -56,16 +56,9 @@
         'createFields' => ['user_id', 'token_hash', 'expires_at', 'device_info'],
     ],
     'rolesAndActions' => [
-<<<<<<< HEAD
         'admin' => ['*'], // Only admins can manage
         'manager' => ['read'],
         'user' => ['read'],
-        'guest' => ['read'],
-=======
-        'admin' => ['*'], // Admin keeps full access
-        'manager' => [], // Managers can fully manage movies
-        'user' => [], // Users can browse and view movies
-        'guest' => [], // Guests can only list and read movie info
->>>>>>> 9226fb85
+        'guest' => [],
     ],
 ];