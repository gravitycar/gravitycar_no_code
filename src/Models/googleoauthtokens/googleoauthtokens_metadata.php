<?php

return [
    'name' => 'GoogleOauthTokens',
    'table' => 'google_oauth_tokens',
    'fields' => [
        'user_id' => [
            'name' => 'user_id',
            'type' => 'ID',
            'label' => 'User ID',
            'required' => true,
            'validationRules' => ['Required'],
        ],
        'access_token_hash' => [
            'name' => 'access_token_hash',
            'type' => 'Text',
            'label' => 'Access Token Hash',
            'required' => true,
            'validationRules' => ['Required'],
        ],
        'refresh_token_hash' => [
            'name' => 'refresh_token_hash',
            'type' => 'Text',
            'label' => 'Refresh Token Hash',
            'required' => false,
            'validationRules' => [],
        ],
        'token_expires_at' => [
            'name' => 'token_expires_at',
            'type' => 'DateTime',
            'label' => 'Token Expires At',
            'required' => true,
            'validationRules' => ['Required', 'DateTime'],
        ],
        'scope' => [
            'name' => 'scope',
            'type' => 'Text',
            'label' => 'OAuth Scope',
            'required' => true,
            'validationRules' => ['Required'],
        ],
        'revoked_at' => [
            'name' => 'revoked_at',
            'type' => 'DateTime',
            'label' => 'Revoked At',
            'required' => false,
            'validationRules' => ['DateTime'],
        ],
        // End of model-specific fields
    ],
    'validationRules' => [],
    'relationships' => ['users_google_oauth_tokens'],
    'ui' => [
        'listFields' => ['user_id', 'scope', 'token_expires_at', 'created_at', 'revoked_at'],
        'createFields' => ['user_id', 'access_token_hash', 'refresh_token_hash', 'token_expires_at', 'scope'],
    ],
    'rolesAndActions' => [
<<<<<<< HEAD
        'admin' => ['*'], // Only admins can manage
        'manager' => ['read'],
        'user' => ['read'],
        'guest' => ['read'],
=======
        'admin' => ['*'], // Only admins can manage permissions
        'manager' => [], // Managers have no access
        'user' => [], // Users have no access
        'guest' => [], // Guests have no access
>>>>>>> 9226fb85
    ],
];<|MERGE_RESOLUTION|>--- conflicted
+++ resolved
@@ -55,16 +55,9 @@
         'createFields' => ['user_id', 'access_token_hash', 'refresh_token_hash', 'token_expires_at', 'scope'],
     ],
     'rolesAndActions' => [
-<<<<<<< HEAD
         'admin' => ['*'], // Only admins can manage
         'manager' => ['read'],
         'user' => ['read'],
-        'guest' => ['read'],
-=======
-        'admin' => ['*'], // Only admins can manage permissions
-        'manager' => [], // Managers have no access
-        'user' => [], // Users have no access
-        'guest' => [], // Guests have no access
->>>>>>> 9226fb85
+        'guest' => [],
     ],
 ];